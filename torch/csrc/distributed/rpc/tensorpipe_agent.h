#pragma once

#ifdef USE_TENSORPIPE

#include <atomic>
#include <thread>

#include <c10/core/thread_pool.h>
#include <c10d/PrefixStore.hpp>
#include <c10d/ProcessGroup.hpp>
#include <c10d/Store.hpp>
#include <torch/csrc/distributed/rpc/rpc_agent.h>

<<<<<<< HEAD
#include <torch/csrc/distributed/rpc/tensorpipe_utils.h>

=======
>>>>>>> 4c891835

// Forward-declare the TensorPipe classes we need, to avoid including its
// headers in PyTorch's ones and thus have it become a public dependency.

namespace tensorpipe {

#if defined(USE_CUDA) && !defined(__HIP_PLATFORM_HCC__)
#define USE_CUDA_NOT_ROCM
#endif

class CpuBuffer;

#ifdef USE_CUDA_NOT_ROCM
class CudaBuffer;
#endif

class Context;
class Error;
class Listener;
class Message;
class Pipe;

namespace transport {
class Context;
namespace uv {
class Context;
} // namespace uv
} // namespace transport

namespace channel {
template <typename TBuffer>
class Context;
using CpuContext = Context<CpuBuffer>;

#ifdef USE_CUDA_NOT_ROCM
using CudaContext = Context<CudaBuffer>;
#endif

} // namespace channel

using DeviceMap = std::unordered_map<c10::DeviceIndex, c10::DeviceIndex>;

} // namespace tensorpipe

namespace torch {
namespace distributed {
namespace rpc {

using steady_clock_time_point =
    std::chrono::time_point<std::chrono::steady_clock>;

struct TransportRegistration {
  std::shared_ptr<tensorpipe::transport::Context> transport;
  int64_t priority;
  std::string address;
};

// NOLINTNEXTLINE(cppcoreguidelines-avoid-non-const-global-variables)
C10_DECLARE_REGISTRY(TensorPipeTransportRegistry, TransportRegistration);

struct CpuChannelRegistration {
  std::shared_ptr<tensorpipe::channel::CpuContext> channel;
  int64_t priority;
};

// NOLINTNEXTLINE(cppcoreguidelines-avoid-non-const-global-variables)
C10_DECLARE_REGISTRY(TensorPipeCpuChannelRegistry, CpuChannelRegistration);

struct CudaChannelRegistration {
#ifdef USE_CUDA_NOT_ROCM
  std::shared_ptr<tensorpipe::channel::CudaContext> channel;
  int64_t priority;
#endif
};

// NOLINTNEXTLINE(cppcoreguidelines-avoid-non-const-global-variables)
C10_DECLARE_REGISTRY(TensorPipeCudaChannelRegistry, CudaChannelRegistration);


constexpr auto kDefaultNumWorkerThreads = 16;

struct TensorPipeRpcBackendOptions : public RpcBackendOptions {
  TensorPipeRpcBackendOptions(
      int numWorkerThreads,
      optional<std::vector<std::string>> transports,
      optional<std::vector<std::string>> channels,
      float rpc_timeout,
      std::string init_method,
      std::unordered_map<std::string, tensorpipe::DeviceMap> device_maps = {})
      : RpcBackendOptions(rpc_timeout, init_method),
        numWorkerThreads(numWorkerThreads),
        transports(std::move(transports)),
        channels(std::move(channels)),
        deviceMaps(std::move(device_maps)) {
    TORCH_CHECK(
        numWorkerThreads > 0,
        "num_worker_threads must be positive, got ",
        numWorkerThreads);

    if (transports.has_value()) {
      for (const std::string& transportName : transports.value()) {
        TORCH_CHECK(
            TensorPipeTransportRegistry()->Has(transportName),
            "Unknown transport: ",
            transportName);
      }
    }

    if (channels.has_value()) {
      for (const std::string& channelName : channels.value()) {
        TORCH_CHECK(
            TensorPipeCudaChannelRegistry()->Has(channelName) ||
                TensorPipeCpuChannelRegistry()->Has(channelName),
            "Unknown channel: ",
            channelName);
      }
    }
  }

  void setDeviceMap(
      const std::string& workerName,
      const tensorpipe::DeviceMap& deviceMap) {
    auto iter = deviceMaps.find(workerName);
    if (iter == deviceMaps.end()) {
      deviceMaps[workerName] = deviceMap;
    } else {
      for (auto& entry : deviceMap) {
        iter->second[entry.first] = entry.second;
      }
    }
  }

  int numWorkerThreads;
  const optional<std::vector<std::string>> transports;
  const optional<std::vector<std::string>> channels;
  std::unordered_map<std::string, tensorpipe::DeviceMap> deviceMaps;
};

// Struct to track the network source metrics
struct NetworkSourceInfo {
  worker_id_t srcRank;
  std::vector<uint8_t> srcMachineAddr;
};

// Struct to track aggregated network metrics
struct AggregatedNetworkData {
  uint64_t numCalls{0};
  uint64_t totalSentBytes{0};
  uint64_t totalRecvBytes{0};
  uint64_t totalErrors{0};
};


// TensorPipeAgent leverages TensorPipe (https://github.com/pytorch/tensorpipe)
// to transparently move tensors and payloads through the fastest available
// transport or channel. It acts like a hybrid RPC transport, providing shared
// memory (linux) and TCP (linux & mac) support. CUDA support is in progress.
class TensorPipeAgent : public RpcAgent {
 public:
  TensorPipeAgent(
      const c10::intrusive_ptr<::c10d::Store>& store,
      std::string selfName,
      worker_id_t selfId,
      int worldSize,
      c10::intrusive_ptr<::c10d::ProcessGroup> processGroup,
      TensorPipeRpcBackendOptions opts,
      std::unique_ptr<RequestCallback> cb);

  TensorPipeAgent(const TensorPipeAgent&) = delete;
  TensorPipeAgent& operator=(const TensorPipeAgent&) = delete;

  std::shared_ptr<FutureMessage> send(
      const WorkerInfo& to,
      Message&& message,
      const float rpcTimeoutSeconds = kUnsetRpcTimeout) override;

  // join() and sync() would be deprecated -
  // https://github.com/pytorch/pytorch/issues/27647
  void join() override;
  void sync() override;
  void startImpl() override;
  void shutdownImpl() override;

  ~TensorPipeAgent() override;

  const WorkerInfo& getWorkerInfo(const std::string& workerName) const override;
  const WorkerInfo& getWorkerInfo(worker_id_t workerId) const override;
  std::vector<WorkerInfo> getWorkerInfos() const override;
  void setReverseDeviceMaps(
      const std::unordered_map<std::string, tensorpipe::DeviceMap>&
          reverseDeviceMaps) {
    reverseDeviceMaps_ = reverseDeviceMaps;
  }

  std::unordered_map<std::string, std::string> getMetrics() override;

  void addGilWaitTime(const std::chrono::microseconds gilWaitTime) override;

  using NetworkDataDict =
      std::unordered_map<std::string, AggregatedNetworkData>;

  // Returns metrics tracked by the NetworkDataDict
  NetworkDataDict getNetworkData();
  // Returns NetworkSourceInfo struct
  NetworkSourceInfo getNetworkSourceInfo();

  static std::string guessUvAddress(
      tensorpipe::transport::uv::Context& uvContext);

 private:
  // Populates workerIdToInfo_ and workerNameToInfo_ using addressStore_
  void collectNames();

  const std::string& findWorkerURL(const WorkerInfo& worker) const;

  // TensorPipe read function that could be used to read response messages
  // by client, and read request messages by server.
  void pipeRead(
      const std::shared_ptr<tensorpipe::Pipe>&,
      std::function<void(
          const tensorpipe::Error&, Message&&, DevicesContext&&)>) noexcept;

  // TensorPipe write function that could be used to write response
  // messages by server, and write request messages by client.
  void pipeWrite(
      const std::shared_ptr<tensorpipe::Pipe>&,
      Message&& message,
      std::vector<c10::DeviceIndex>&& devices,
      DevicesContext&& ctx,
      std::function<void(const tensorpipe::Error&)>) noexcept;

  // Callback of listener accept()
  void onListenerAccepted(
      const tensorpipe::Error& error,
      std::shared_ptr<tensorpipe::Pipe>& pipe);

  // Respond to a call from a peer
  void respond(std::shared_ptr<tensorpipe::Pipe>& pipe);

  void sendCompletedResponseMessage(
      std::shared_ptr<tensorpipe::Pipe>& pipe,
      std::shared_ptr<FutureMessage>& futureResponseMessage,
      uint64_t messageId,
      DevicesContext&& ctx);

  // Collects metrics from successful RPC calls
  void trackNetworkData(
      uint64_t requestSize,
      uint64_t responseSize,
      const std::string& destWorkerName);

  // Collects metrics from failed RPC calls
  void trackNetworkError(
      uint64_t requestSize,
      const std::string& destWorkerName);

  inline std::vector<c10::DeviceIndex> getDevicesForTensors(
      const std::string& remoteName,
      const Message& message) const;

  // When a request+response completes, we need to mark the future message as
  // complete. However, if its timeout has already expired, it already has an
  // error set. There is no atomic "test-and-set" way to mark a future complete
  // only if it isn't yet. It does exist for errors (setErrorIfNeeded) but, even
  // then, it ends up printing a log message, which may worry the user. To solve
  // both issues we use a separate atomic flag to know the status of the future.
  struct AtomicFutureMessage {
    FutureMessage futMsg;
    std::atomic_flag isComplete = ATOMIC_FLAG_INIT;
  };

  // Maintains state per client pipe to track pending response messages and
  // error states. pendingResponseMessage_ should be protected by a mutex since
  // it can be raced with user send() call.
  // TODO: To achieve better performance we can have a pipe pool per
  // client that can be configured using RpcBackendOptions.
  struct ClientPipe {
    explicit ClientPipe(std::shared_ptr<tensorpipe::Pipe> pipe) : pipe_(pipe) {}
    std::shared_ptr<tensorpipe::Pipe> pipe_;
    bool readError_{false};
    // Map from Message Request ID's to corresponding futures.
    std::unordered_map<uint64_t, std::shared_ptr<AtomicFutureMessage>>
        pendingResponseMessage_;
  };

  const TensorPipeRpcBackendOptions opts_;
  std::unordered_map<std::string, tensorpipe::DeviceMap> reverseDeviceMaps_;

  ThreadPool threadPool_;
  std::shared_ptr<tensorpipe::Context> context_;
  std::shared_ptr<tensorpipe::Listener> listener_;
  std::unordered_map<worker_id_t, ClientPipe> connectedPipes_;

  // Maps keyed on name and id for easy WorkerInfo lookup.
  std::unordered_map<worker_id_t, WorkerInfo> workerIdToInfo_;
  std::unordered_map<std::string, WorkerInfo> workerNameToInfo_;
  std::unordered_map<std::string, std::string> workerNameToURL_;

  ::c10d::PrefixStore rankToNameStore_;
  ::c10d::PrefixStore nameToAddressStore_;
  const int worldSize_;

  // The join method is required to behave like a barrier and perform collective
  // operations. For simplicity and reliability, we offload this to a process
  // group, but probably one day we might want to re-implement them using RPCs.
  const c10::intrusive_ptr<::c10d::ProcessGroup> processGroup_;

  mutable std::mutex mutex_;
  uint64_t nextMessageID_{0};

  // Map to store the expiration times for each message.
  std::map<
      steady_clock_time_point,
      std::vector<std::pair<
          std::shared_ptr<AtomicFutureMessage>,
          std::chrono::milliseconds>>>
      timeoutMap_;

  // Thread that will poll the timeoutMap_ for timed out messages and mark them
  // with an error accordingly
  std::thread timeoutThread_;

  // Function run by the timeoutThread_ to check for timed out RPCs
  void pollTimeoutRpcs();

  // Mutex to guard the timeoutMap_
  std::mutex timeoutMapMutex_;

  // Condition Variable to signal population of the timeoutMap_
  std::condition_variable timeoutThreadCV_;

  // Returns the expiration time for an RPC by adding the current time to the
  // passed in timeout.
  inline steady_clock_time_point computeRpcMessageExpiryTime(
      std::chrono::milliseconds timeout) const {
    return std::chrono::time_point_cast<std::chrono::milliseconds>(
        std::chrono::steady_clock::now() + timeout);
  }

  // This is a generic struct for capturing Time-Series Metrics. It keeps a
  // running sum and count of data points (observations), and can return an
  // average of the data points seen so far. This is currently only used for
  // tracking the GIL Wait Time in RPC Agents, but can be used for other metrics
  // as well.
  struct TimeSeriesMetricsTracker {
    // Running sum of the data points seen so far
    uint64_t currentSum_;
    // Running count of the data points seen so far
    uint64_t currentCount_;

    explicit TimeSeriesMetricsTracker(
        uint64_t currentSum = 0,
        uint64_t currentCount = 0);

    // Adds a data point (which is basically one observation for the metric
    // being tracked) to the running sum and count.
    void addData(uint64_t dataPoint);
    // Returns the average of all the data points seen so far.
    float computeAverage() const;
  };

  // Map of Time-Series metrics tracked by the RPC Agent
  std::unordered_map<std::string, TimeSeriesMetricsTracker> timeSeriesMetrics_;
  // Mutex to guard timeSeriesMetrics_
  std::mutex metricsMutex_;

  // Map to Track Network Data
  NetworkDataDict networkData_;
  // Mutex to guard networkData_
  std::mutex networkDataMutex_;

  // A mutex and a cv to guard access to the call counts and watch for changes.
  std::mutex callCountMutex_;
  std::condition_variable callCountCV_;
  // Running total of un-processed, un-errored RPC calls sent
  int32_t clientActiveCalls_{0};
  // Running total of un-processed RPC requests received
  int32_t serverActiveCalls_{0};
  // Running total of RPC requests that will be completed asynchronously
  int32_t serverActiveAsyncCalls_{0};

  // Helpers to modify the counts while correctly dealing with the mutex and cv.
  void increaseCallCount(int32_t& count);
  void decreaseCallCount(int32_t& count);

  // Helpers to set the state of the requests.
  void markFutureAsComplete(
      std::shared_ptr<AtomicFutureMessage> futureMessage,
      Message message);
  void markFutureWithError(
      std::shared_ptr<AtomicFutureMessage> futureMessage,
      std::string errorMsg);
};

} // namespace rpc
} // namespace distributed
} // namespace torch

#endif // USE_TENSORPIPE<|MERGE_RESOLUTION|>--- conflicted
+++ resolved
@@ -9,22 +9,14 @@
 #include <c10d/PrefixStore.hpp>
 #include <c10d/ProcessGroup.hpp>
 #include <c10d/Store.hpp>
+#include <torch/csrc/distributed/rpc/macros.h>
 #include <torch/csrc/distributed/rpc/rpc_agent.h>
 
-<<<<<<< HEAD
-#include <torch/csrc/distributed/rpc/tensorpipe_utils.h>
-
-=======
->>>>>>> 4c891835
 
 // Forward-declare the TensorPipe classes we need, to avoid including its
 // headers in PyTorch's ones and thus have it become a public dependency.
 
 namespace tensorpipe {
-
-#if defined(USE_CUDA) && !defined(__HIP_PLATFORM_HCC__)
-#define USE_CUDA_NOT_ROCM
-#endif
 
 class CpuBuffer;
 
@@ -63,6 +55,10 @@
 namespace torch {
 namespace distributed {
 namespace rpc {
+
+#ifdef USE_CUDA_NOT_ROCM
+class FullDeviceContext;
+#endif
 
 using steady_clock_time_point =
     std::chrono::time_point<std::chrono::steady_clock>;
@@ -236,7 +232,9 @@
   void pipeRead(
       const std::shared_ptr<tensorpipe::Pipe>&,
       std::function<void(
-          const tensorpipe::Error&, Message&&, DevicesContext&&)>) noexcept;
+          const tensorpipe::Error&,
+          Message&&,
+          std::shared_ptr<FullDeviceContext>)>) noexcept;
 
   // TensorPipe write function that could be used to write response
   // messages by server, and write request messages by client.
@@ -244,7 +242,7 @@
       const std::shared_ptr<tensorpipe::Pipe>&,
       Message&& message,
       std::vector<c10::DeviceIndex>&& devices,
-      DevicesContext&& ctx,
+      std::shared_ptr<FullDeviceContext> ctx,
       std::function<void(const tensorpipe::Error&)>) noexcept;
 
   // Callback of listener accept()
@@ -259,7 +257,7 @@
       std::shared_ptr<tensorpipe::Pipe>& pipe,
       std::shared_ptr<FutureMessage>& futureResponseMessage,
       uint64_t messageId,
-      DevicesContext&& ctx);
+      std::shared_ptr<FullDeviceContext> ctx);
 
   // Collects metrics from successful RPC calls
   void trackNetworkData(
